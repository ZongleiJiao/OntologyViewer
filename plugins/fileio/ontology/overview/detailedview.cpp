#include "detailedview.h"
#include <stack>
#include <extensionshape.h>
using namespace std;

DetailedView::DetailedView(Canvas *canvas, OwlOntology *ontology, QObject *parent) :
    QObject(parent)
{
    m_canvas = canvas;
    m_ontology = ontology;
    this->setViewLimit(30,30);
}
void DetailedView::setViewLimit(int entityNum, int relationNum)
{
    this->limitEntityNum = entityNum;
    this->limitRelationNum = relationNum;
}
int DetailedView::getIndexByShortname(QList<OwlClass *> lst, QString shortname)
{
    int rs=-1;
    for(int i=0;i<lst.size();i++)
    {
        if(lst[i]->shortname.toLower()==shortname.toLower())
        {
            rs=i;
            break;
        }
    }
    return rs;
}
QList<OwlClass *> DetailedView::drawClassView(OwlClass *centerNode, QList<OwlClass *> overviewClasses)
{
    this->CNode = centerNode;
    this->Cclasses = overviewClasses;


    for(int i=0;i<dclasses.size();i++)m_canvas->removeItem(dclasses[i]->shape);
    for(int i=0;i<dedges.size();i++){
        m_canvas->removeItem(dedges[i]);
        dedges[i]->~Connector();
    }
    dclasses.clear();
    dedges.clear();

    int n = limitEntityNum;

    dclasses.append(centerNode);
    m_entitynum=1;
    int totalclassnum = m_ontology->classes.size();
    if(n>totalclassnum)n=totalclassnum;
    //cout<<"Classes in detailed view:"<<n<<endl;

    while(dclasses.size()<n){
        QList<OwlClass *> nextClasses = getNextLevelClasses(dclasses);
        dclasses.append(nextClasses);
    }

    for(int i=0;i<dclasses.size();i++)
    {
//        dclasses[i]->shape->setCentrePos(QPointF(0,i));
        int idx = getIndexByShortname(overviewClasses,dclasses[i]->shortname);
        if(idx!=-1){
            QPointF p = overviewClasses[idx]->overviewshape->pos();
            dclasses[i]->shape->setCentrePos(p);
        }
        m_canvas->addItem(dclasses[i]->shape);

        bool needext = false;
        for(int j=0;j<dclasses[i]->subclasses.size();j++){
            if(!dclasses.contains(dclasses[i]->subclasses[j])){
                needext = true;
                break;
            }
        }
        if(!needext)
            for(int j=0;j<dclasses[i]->superclasses.size();j++){
                if(!dclasses.contains(dclasses[i]->superclasses[j])){
                    needext = true;
                    break;
                }
            }

        if(needext){

            ExtensionShape * es = new ExtensionShape();
            es->setFillColour("yellow");
            es->setLabel("+");
            es->setSize(QSizeF(20,20));
            es->linkedClass=dclasses[i];
            m_canvas->addItem(es);
            connect(es,SIGNAL(myclick(ExtensionShape*)),this,SLOT(extshape_Clicked(ExtensionShape*)));

            Connector * conn = new Connector();
            conn->initWithConnection(dclasses[i]->shape,es);
            conn->setColour(QColor("darkgreen"));
            conn->setDirected(false);
            conn->setDotted(true);
            m_canvas->addItem(conn);
            es->edge = conn;

            //add click to ES??? REMOVE???
        }
    }

    for(int i=0;i<dedges.size();i++)
    {
        m_canvas->addItem(dedges[i]);
    }
    this->m_ontology->dClasses = dclasses;
    return dclasses;
}

QList<OwlClass *> DetailedView::getNextLevelClasses(QList<OwlClass *> cls)
{
    QList<OwlClass *> lists;
    for(int i=0;i<cls.size();i++)
    {
        OwlClass * node = cls[i];
        for(int j=0;j<node->subclasses.size();j++)
        {
            if(!dclasses.contains(node->subclasses[j])){
                lists.append(node->subclasses[j]);

                Connector * conn= new Connector();
                conn->initWithConnection(node->subclasses[j]->shape,node->shape);
                conn->setDirected(true);
                this->dedges.append(conn);

//                node->classesconnectors<<conn;
                node->subclasses[j]->classesconnectors<<conn;


                m_entitynum++;
                if(m_entitynum >=limitEntityNum||m_entitynum>=m_ontology->classes.size())
                    return lists;
            }
        }
    }

    for(int i=0;i<cls.size();i++)
    {
        OwlClass * node = cls[i];
        for(int j=0;j<node->superclasses.size();j++)
        {
            if(!dclasses.contains(node->superclasses[j])){
                lists.append(node->superclasses[j]);

                Connector * conn= new Connector();
                conn->initWithConnection(node->shape,node->superclasses[j]->shape);
                conn->setDirected(true);
                this->dedges.append(conn);

                m_entitynum++;
                if(m_entitynum >=limitEntityNum||m_entitynum>=m_ontology->classes.size())
                    return lists;
            }
        }
    }
    return lists;
}

<<<<<<< HEAD
void DetailedView::removeClassView(){
    for(int i=0;i<dedges.size();i++){
        dedges[i]->setVisible(false);
    }
    for(int i=0;i<dclasses.size();i++){
        dclasses[i]->shape->setVisible(false);
    }
}

void DetailedView::reDrawClassView(){
    for(int i=0;i<dedges.size();i++){
        dedges[i]->setVisible(true);
    }
    for(int j=0;j<dclasses.size();j++){
        dclasses[j]->shape->setVisible(true);
    }
}

void DetailedView::drawIndividuals(){

    if(this->dIndividuals.isEmpty() || dIndividuals.size() == 0){
        for(int i=0;i<dclasses.size();i++){
            for(int j=0;j<dclasses[i]->individuals.size();j++){
                this->m_canvas->addItem(dclasses[i]->individuals[j]->shape);
                dIndividuals.append(dclasses[i]->individuals[j]);
            }
            for(int k=0;k<dclasses[i]->individualconnectors.size();k++){
                this->m_canvas->addItem(dclasses[i]->individualconnectors[k]);
            }
        }
    }else{
        for(int i=0;i<dclasses.size();i++){
            for(int j=0;j<dclasses[i]->individuals.size();j++){
                dclasses[i]->individuals[j]->shape->setVisible(true);
            }
            for(int k=0;k<dclasses[i]->individualconnectors.size();k++){
                dclasses[i]->individualconnectors[k]->setVisible(true);
            }
        }
    }
}

void DetailedView::removeIndividuals(){
    if(!dIndividuals.isEmpty() && dIndividuals.size() > 0){
        for(int i=0;i<dclasses.size();i++){
            for(int j=0;j<dclasses[i]->individuals.size();j++){
                dclasses[i]->individuals[j]->shape->setVisible(false);
            }
            for(int k=0;k<dclasses[i]->individualconnectors.size();k++){
                dclasses[i]->individualconnectors[k]->setVisible(false);
            }
        }
    }else{
        return;
    }

}
=======
void DetailedView::extshape_Clicked(ExtensionShape *cs)
{
    m_canvas->removeItem(cs->edge);
    m_canvas->removeItem(cs);

    for(int i=0;i<cs->linkedClass->subclasses.size();i++){
        OwlClass * tmp = cs->linkedClass->subclasses[i];
        if(!dclasses.contains(tmp)){
            m_canvas->addItem(tmp->shape);

            Connector * c = new Connector();
            c->initWithConnection(tmp->shape,cs->linkedClass->shape);
            c->setDirected(true);
            c->setRoutingType(Connector::orthogonal);
            m_canvas->addItem(c);

            dclasses.append(tmp);
            dedges.append(c);


        }
    }

    for(int i=0;i<cs->linkedClass->superclasses.size();i++){
        OwlClass * tmp = cs->linkedClass->superclasses[i];
        if(!dclasses.contains(tmp)){
            m_canvas->addItem(tmp->shape);

            Connector * c = new Connector();
            c->initWithConnection(cs->linkedClass->shape,tmp->shape);
            c->setDirected(true);
            c->setRoutingType(Connector::orthogonal);
            m_canvas->addItem(c);

            dclasses.append(tmp);
            dedges.append(c);
        }
    }

    cs->edge->~Connector();
    cs->~ShapeObj();

    this->m_canvas->fully_restart_graph_layout();

}

void DetailedView::extshape_DoubleClicked(ExtensionShape *cs)
{

}
>>>>>>> a0267f2d
<|MERGE_RESOLUTION|>--- conflicted
+++ resolved
@@ -159,7 +159,7 @@
     return lists;
 }
 
-<<<<<<< HEAD
+
 void DetailedView::removeClassView(){
     for(int i=0;i<dedges.size();i++){
         dedges[i]->setVisible(false);
@@ -167,7 +167,57 @@
     for(int i=0;i<dclasses.size();i++){
         dclasses[i]->shape->setVisible(false);
     }
-}
+
+void DetailedView::extshape_Clicked(ExtensionShape *cs)
+{
+    m_canvas->removeItem(cs->edge);
+    m_canvas->removeItem(cs);
+
+    for(int i=0;i<cs->linkedClass->subclasses.size();i++){
+        OwlClass * tmp = cs->linkedClass->subclasses[i];
+        if(!dclasses.contains(tmp)){
+            m_canvas->addItem(tmp->shape);
+
+            Connector * c = new Connector();
+            c->initWithConnection(tmp->shape,cs->linkedClass->shape);
+            c->setDirected(true);
+            c->setRoutingType(Connector::orthogonal);
+            m_canvas->addItem(c);
+
+            dclasses.append(tmp);
+            dedges.append(c);
+
+
+        }
+    }
+
+    for(int i=0;i<cs->linkedClass->superclasses.size();i++){
+        OwlClass * tmp = cs->linkedClass->superclasses[i];
+        if(!dclasses.contains(tmp)){
+            m_canvas->addItem(tmp->shape);
+
+            Connector * c = new Connector();
+            c->initWithConnection(cs->linkedClass->shape,tmp->shape);
+            c->setDirected(true);
+            c->setRoutingType(Connector::orthogonal);
+            m_canvas->addItem(c);
+
+            dclasses.append(tmp);
+            dedges.append(c);
+        }
+    }
+
+    cs->edge->~Connector();
+    cs->~ShapeObj();
+
+    this->m_canvas->fully_restart_graph_layout();
+
+}
+
+//void DetailedView::extshape_DoubleClicked(ExtensionShape *cs){
+
+//}
+
 
 void DetailedView::reDrawClassView(){
     for(int i=0;i<dedges.size();i++){
@@ -202,6 +252,7 @@
     }
 }
 
+
 void DetailedView::removeIndividuals(){
     if(!dIndividuals.isEmpty() && dIndividuals.size() > 0){
         for(int i=0;i<dclasses.size();i++){
@@ -216,56 +267,4 @@
         return;
     }
 
-}
-=======
-void DetailedView::extshape_Clicked(ExtensionShape *cs)
-{
-    m_canvas->removeItem(cs->edge);
-    m_canvas->removeItem(cs);
-
-    for(int i=0;i<cs->linkedClass->subclasses.size();i++){
-        OwlClass * tmp = cs->linkedClass->subclasses[i];
-        if(!dclasses.contains(tmp)){
-            m_canvas->addItem(tmp->shape);
-
-            Connector * c = new Connector();
-            c->initWithConnection(tmp->shape,cs->linkedClass->shape);
-            c->setDirected(true);
-            c->setRoutingType(Connector::orthogonal);
-            m_canvas->addItem(c);
-
-            dclasses.append(tmp);
-            dedges.append(c);
-
-
-        }
-    }
-
-    for(int i=0;i<cs->linkedClass->superclasses.size();i++){
-        OwlClass * tmp = cs->linkedClass->superclasses[i];
-        if(!dclasses.contains(tmp)){
-            m_canvas->addItem(tmp->shape);
-
-            Connector * c = new Connector();
-            c->initWithConnection(cs->linkedClass->shape,tmp->shape);
-            c->setDirected(true);
-            c->setRoutingType(Connector::orthogonal);
-            m_canvas->addItem(c);
-
-            dclasses.append(tmp);
-            dedges.append(c);
-        }
-    }
-
-    cs->edge->~Connector();
-    cs->~ShapeObj();
-
-    this->m_canvas->fully_restart_graph_layout();
-
-}
-
-void DetailedView::extshape_DoubleClicked(ExtensionShape *cs)
-{
-
-}
->>>>>>> a0267f2d
+}