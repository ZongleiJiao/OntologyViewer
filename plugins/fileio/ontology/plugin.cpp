--- conflicted
+++ resolved
@@ -217,21 +217,13 @@
     onto->appmainwindow->addDockWidget(Qt::LeftDockWidgetArea,wid);
     wid->show();
 
-<<<<<<< HEAD
-//    Overview * ov = new Overview();
-//    ov->numOfClasses=200;
-//    cout<<"Getting "<<ov->numOfClasses<<" overview keyconcept classes..."<<endl;
-//    ov->getOverviewClasses(onto->classes);
-//    cout<<"drawing overview..."<<endl;
-//    ov->overviewFMSLayout(wid->my_canvas);
-=======
     Overview * ov = new Overview();
     ov->numOfClasses=80;
     cout<<"Getting "<<ov->numOfClasses<<" overview keyconcept classes..."<<endl;
     ov->getOverviewClasses(onto->classes,onto->ontologyname);
     cout<<"drawing overview..."<<endl;
     ov->overviewFMSLayout(canvas);
->>>>>>> 64d4863c
+
 
 //    wid->my_canvas->setOptAutomaticGraphLayout(true);
 //    wid->my_canvas->setOptLayoutMode(Canvas::LayeredLayout);
@@ -247,8 +239,6 @@
 //    onto->drawIndividualView(canvas);
     //propertyview
 //    onto->drawPropertyView(canvas);
-<<<<<<< HEAD
-=======
 
     //set automatic layout
 //    canvas->setOptAutomaticGraphLayout(true);
@@ -257,7 +247,6 @@
 //    canvas->setOptFlowDirection(Canvas::FlowUp);
 //    canvas->fully_restart_graph_layout();
 
->>>>>>> 64d4863c
     /** the getFormula() and logicalview() display
       * the anonymous class strings into formula
       *  and graphs.
