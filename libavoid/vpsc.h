--- conflicted
+++ resolved
@@ -70,13 +70,10 @@
 #include <list>
 #include <set>
 #include <queue>
-<<<<<<< HEAD
 #include <stdlib.h>
+#include <iostream>
 using namespace std;
-=======
-#include <iostream>
-
->>>>>>> 179c0d8a
+
 namespace Avoid {
 
 class Variable;
